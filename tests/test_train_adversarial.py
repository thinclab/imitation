--- conflicted
+++ resolved
@@ -80,12 +80,6 @@
         'cov_diag_val_act_noise': 0.01, 
         'noise_insertion': False # this is needed only for rendering simulation with noise 
     }
-<<<<<<< HEAD
-    noise_insertion_raw_data = True
-    wdGibbsSamp = True
-    threshold_stop_Gibbs_sampling = 0.005
-    num_iters_Gibbs_sampling = 25
-=======
     if args.noise_insertion_raw_data == 'true':
         noise_insertion_raw_data = True
     else:
@@ -96,7 +90,6 @@
         wdGibbsSamp = False
     threshold_stop_Gibbs_sampling = 0.005
     num_iters_Gibbs_sampling = int(args.num_iters_Gibbs_sampling)
->>>>>>> dbfcbade
 
     _ = test_train_adversarial(
         named_configs_in,
